--- conflicted
+++ resolved
@@ -120,14 +120,4 @@
         SafeTransferLib.safeTransfer(ERC20(_token), msg.sender, withdrawAmt);
     }
 
-    /**
-<<<<<<< HEAD
-     * @notice Executes when native is sent to this contract through a non-existent function.
-     */
-    fallback() external payable { } // solhint-disable-line no-empty-blocks
-=======
-     * @notice Executes when native is sent to this contract with a plain transaction.
-     */
-    receive() external payable { } // solhint-disable-line no-empty-blocks
->>>>>>> f79c7b55
 }